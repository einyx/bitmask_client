--- conflicted
+++ resolved
@@ -11,11 +11,8 @@
 
 from mock import (patch, Mock)
 
-<<<<<<< HEAD
 import jsonschema
-import ping
-=======
->>>>>>> 6728eb9a
+#import ping
 import requests
 
 from leap.base import config as baseconfig
