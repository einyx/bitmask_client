--- conflicted
+++ resolved
@@ -24,52 +24,6 @@
 ))
 
 eipconfig_spec = {
-<<<<<<< HEAD
-    'provider': {
-        'type': unicode,
-        'default': u"%s" % PROVIDER_DOMAIN,
-        'required': True,
-    },
-    'transport': {
-        'type': unicode,
-        'default': u"openvpn",
-    },
-    'openvpn_protocol': {
-        'type': unicode,
-        'default': u"tcp"
-    },
-    'openvpn_port': {
-        'type': int,
-        'default': 80
-    },
-    'openvpn_ca_certificate': {
-        'type': unicode,  # path
-        'default': provider_ca_path
-    },
-    'openvpn_client_certificate': {
-        'type': unicode,  # path
-        'default': client_cert_path
-    },
-    'connect_on_login': {
-        'type': bool,
-        'default': True
-    },
-    'block_cleartext_traffic': {
-        'type': bool,
-        'default': True
-    },
-    'primary_gateway': {
-        'type': unicode,
-        'default': u"turkey",
-        'required': True
-    },
-    'secondary_gateway': {
-        'type': unicode,
-        'default': u"france"
-    },
-    'management_password': {
-        'type': unicode
-=======
     'description': 'sample eipconfig',
     'type': 'object',
     'properties': {
@@ -118,7 +72,6 @@
         'management_password': {
             'type': unicode
         }
->>>>>>> abf481ca
     }
 }
 
