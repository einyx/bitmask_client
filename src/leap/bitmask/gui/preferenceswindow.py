--- conflicted
+++ resolved
@@ -30,10 +30,7 @@
 from leap.bitmask.util.password import basic_password_checks
 from leap.bitmask.services import get_supported
 from leap.bitmask.config.providerconfig import ProviderConfig
-<<<<<<< HEAD
-=======
 from leap.bitmask.services import get_service_display_name
->>>>>>> a3d229bd
 
 logger = logging.getLogger(__name__)
 
@@ -45,11 +42,7 @@
 
     WEAK_PASSWORDS = ("123456", "qweasd", "qwerty", "password")
 
-<<<<<<< HEAD
-    def __init__(self, parent, srp_auth, soledad, leap_settings):
-=======
     def __init__(self, parent, srp_auth, soledad, leap_settings, standalone):
->>>>>>> a3d229bd
         """
         :param parent: parent object of the PreferencesWindow.
         :parent type: QWidget
@@ -67,10 +60,7 @@
         self._srp_auth = srp_auth
         self._soledad = soledad
         self._settings = leap_settings
-<<<<<<< HEAD
-=======
         self._standalone = standalone
->>>>>>> a3d229bd
 
         # Load UI
         self.ui = Ui_Preferences()
@@ -78,22 +68,6 @@
         self.ui.lblPasswordChangeStatus.setVisible(False)
         self.ui.lblProvidersServicesStatus.setVisible(False)
 
-<<<<<<< HEAD
-        # Correspondence for services and their name to display
-        EIP_LABEL = self.tr("Encrypted Internet")
-        MX_LABEL = self.tr("Encrypted Mail")
-
-        self.SERVICE_DISPLAY = [
-            EIP_LABEL,
-            MX_LABEL
-        ]
-        self.SERVICE_CONFIG = [
-            "openvpn",
-            "mx"
-        ]
-
-=======
->>>>>>> a3d229bd
         self._selected_services = set()
         self._provider_config = ProviderConfig()
 
@@ -102,17 +76,12 @@
         self.ui.cbProvidersServices.currentIndexChanged[unicode].connect(
             self._populate_services)
 
-<<<<<<< HEAD
-=======
         parent.soledad_ready.connect(self._soledad_ready)
 
->>>>>>> a3d229bd
         if not self._settings.get_configured_providers():
             self.ui.gbEnabledServices.setEnabled(False)
         else:
             self._add_configured_providers()
-<<<<<<< HEAD
-=======
 
     def _soledad_ready(self):
         """
@@ -123,7 +92,6 @@
         """
         self._soledad_ready = True
         self.ui.gbPasswordChange.setEnabled(True)
->>>>>>> a3d229bd
 
     def _set_password_change_status(self, status, error=False, success=False):
         """
@@ -320,15 +288,10 @@
         for service in services:
             try:
                 checkbox = QtGui.QCheckBox(self)
-<<<<<<< HEAD
-                service_index = self.SERVICE_CONFIG.index(service)
-                checkbox.setText(self.SERVICE_DISPLAY[service_index])
-=======
                 service_label = get_service_display_name(
                     service, self._standalone)
                 checkbox.setText(service_label)
 
->>>>>>> a3d229bd
                 self.ui.vlServices.addWidget(checkbox)
                 checkbox.stateChanged.connect(
                     partial(self._service_selection_changed, service))
