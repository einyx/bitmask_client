--- conflicted
+++ resolved
@@ -93,13 +93,9 @@
         if server_dict.keys():
             selected_server = server_dict[server_dict.keys()[0]]
             server_url = "https://%s:%s/user-%s" % (
-<<<<<<< HEAD
-                selected_server["hostname"], selected_server["port"], uuid)
-=======
                 selected_server["hostname"],
                 selected_server["port"],
                 uuid)
->>>>>>> 4028fc6b
 
             logger.debug("Using soledad server url: %s" % (server_url,))
 
@@ -166,16 +162,10 @@
         if res.status_code == 304:
             logger.debug("Soledad definition has not been modified")
             self._soledad_config.load(
-<<<<<<< HEAD
-                os.path.join("leap", "providers",
-                             self._provider_config.get_domain(),
-                             "soledad-service.json"))
-=======
                 os.path.join(
                     "leap", "providers",
                     self._provider_config.get_domain(),
                     "soledad-service.json"))
->>>>>>> 4028fc6b
         else:
             soledad_definition, mtime = get_content(res)
 
