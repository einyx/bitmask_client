from u1db.backends import CommonBackend
<<<<<<< HEAD
from u1db import errors, Document

from leap.soledad import util as soledadutil

=======
from u1db import errors, Document, vectorclock
>>>>>>> 9fc48293

class ObjectStore(CommonBackend):
    """
    A backend for storing u1db data in an object store.
    """

    def __init__(self, replica_uid=None):
        # This initialization method should be called after the connection
        # with the database is established in each implementation, so it can
        # ensure that u1db data is configured and up-to-date.
        self.set_document_factory(Document)
<<<<<<< HEAD
        self._sync_log = soledadutil.SyncLog()
        self._transaction_log = soledadutil.TransactionLog()
=======
        self._sync_log = SyncLog()
        self._transaction_log = TransactionLog()
        self._conflict_log = ConflictLog(self._factory)
        self._replica_uid = replica_uid
>>>>>>> 9fc48293
        self._ensure_u1db_data()

    #-------------------------------------------------------------------------
    # implemented methods from Database
    #-------------------------------------------------------------------------

    def set_document_factory(self, factory):
        self._factory = factory

    def set_document_size_limit(self, limit):
        raise NotImplementedError(self.set_document_size_limit)

    def whats_changed(self, old_generation=0):
        self._get_u1db_data()
        return self._transaction_log.whats_changed(old_generation)

    def get_doc(self, doc_id, include_deleted=False):
        doc = self._get_doc(doc_id, check_for_conflicts=True)
        if doc is None:
            return None
        if doc.is_tombstone() and not include_deleted:
            return None
        return doc

    def _put_doc(self, doc):
        raise NotImplementedError(self._put_doc)

    def _update_gen_and_transaction_log(self, doc_id):
        new_gen = self._get_generation() + 1
        trans_id = self._allocate_transaction_id()
        self._transaction_log.append((new_gen, doc_id, trans_id))
        self._set_u1db_data()

    def put_doc(self, doc):
        # consistency check
        if doc.doc_id is None:
            raise errors.InvalidDocId()
        self._check_doc_id(doc.doc_id)
        self._check_doc_size(doc)
        # check if document exists
        old_doc = self._get_doc(doc.doc_id, check_for_conflicts=True)
        if old_doc and old_doc.has_conflicts:
            raise errors.ConflictedDoc()
        if old_doc and doc.rev is None and old_doc.is_tombstone():
            new_rev = self._allocate_doc_rev(old_doc.rev)
        else:
            if old_doc is not None:
                if old_doc.rev != doc.rev:
                    raise errors.RevisionConflict()
            else:
                if doc.rev is not None:
                    raise errors.RevisionConflict()
            new_rev = self._allocate_doc_rev(doc.rev)
        doc.rev = new_rev
        self._put_and_update_indexes(old_doc, doc)
        return doc.rev

    def delete_doc(self, doc):
        old_doc = self._get_doc(doc.doc_id, check_for_conflicts=True)
        if old_doc is None:
            raise errors.DocumentDoesNotExist
        if old_doc.rev != doc.rev:
            raise errors.RevisionConflict()
        if old_doc.is_tombstone():
            raise errors.DocumentAlreadyDeleted
        if old_doc.has_conflicts:
            raise errors.ConflictedDoc()
        new_rev = self._allocate_doc_rev(doc.rev)
        doc.rev = new_rev
        doc.make_tombstone()
        self._put_and_update_indexes(old_doc, doc)
        return new_rev

    # start of index-related methods: these are not supported by this backend.

    def create_index(self, index_name, *index_expressions):
        return False

    def delete_index(self, index_name):
        return False

    def list_indexes(self):
        return []

    def get_from_index(self, index_name, *key_values):
        return []

    def get_range_from_index(self, index_name, start_value=None,
                             end_value=None):
        return []

    def get_index_keys(self, index_name):
        return []

    # end of index-related methods: these are not supported by this backend.

    def get_doc_conflicts(self, doc_id):
        self._get_u1db_data()
        conflict_docs = self._conflict_log.get_conflicts(doc_id)
        if not conflict_docs:
            return []
        this_doc = self._get_doc(doc_id)
        this_doc.has_conflicts = True
        return [this_doc] + list(conflict_docs)

    def resolve_doc(self, doc, conflicted_doc_revs):
        cur_doc = self._get_doc(doc.doc_id)
        new_rev = self._ensure_maximal_rev(cur_doc.rev,
                                           conflicted_doc_revs)
        superseded_revs = set(conflicted_doc_revs)
        doc.rev = new_rev
        if cur_doc.rev in superseded_revs:
            self._put_and_update_indexes(cur_doc, doc)
        else:
            self._add_conflict(doc.doc_id, new_rev, doc.get_json())
        self._delete_conflicts(doc, superseded_revs)

    def _get_replica_gen_and_trans_id(self, other_replica_uid):
        self._get_u1db_data()
        return self._sync_log.get_replica_gen_and_trans_id(other_replica_uid)

    def _set_replica_gen_and_trans_id(self, other_replica_uid,
                                      other_generation, other_transaction_id):
        return self._do_set_replica_gen_and_trans_id(
                 other_replica_uid,
                 other_generation,
                 other_transaction_id)

    def _do_set_replica_gen_and_trans_id(self, other_replica_uid,
                                         other_generation, other_transaction_id):
        self._sync_log.set_replica_gen_and_trans_id(other_replica_uid,
                                                    other_generation,
                                                    other_transaction_id)
        self._set_u1db_data()

    def _get_transaction_log(self):
        self._get_u1db_data()
        return self._transaction_log.get_transaction_log()

    #-------------------------------------------------------------------------
    # implemented methods from CommonBackend
    #-------------------------------------------------------------------------

    def _get_generation(self):
        self._get_u1db_data()
        return self._transaction_log.get_generation()

    def _get_generation_info(self):
        self._get_u1db_data()
        return self._transaction_log.get_generation_info()

    def _has_conflicts(self, doc_id):
        self._get_u1db_data()
        return self._conflict_log.has_conflicts(doc_id)

    def _put_and_update_indexes(self, old_doc, doc):
        # for now we ignore indexes as this backend is used to store encrypted
        # blobs of data in the server.
        self._put_doc(doc)
        self._update_gen_and_transaction_log(doc.doc_id)

    def _get_trans_id_for_gen(self, generation):
        self._get_u1db_data()
        trans_id = self._transaction_log.get_trans_id_for_gen(generation)
        if trans_id is None:
            raise errors.InvalidGeneration
        return trans_id

    #-------------------------------------------------------------------------
    # methods specific for object stores
    #-------------------------------------------------------------------------

    def _ensure_u1db_data(self):
        """
        Guarantee that u1db data (logs and replica info) exists in store.
        """
        if not self._is_initialized():
            self._initialize()
        self._get_u1db_data()

    U1DB_DATA_DOC_ID = 'u1db_data'

    def _is_initialized(self):
        """
        Verify if u1db data exists in store.
        """
        doc = self._get_doc(self.U1DB_DATA_DOC_ID)
        if not self._get_doc(self.U1DB_DATA_DOC_ID):
            return False
        return True

    def _initialize(self):
        """
        Create u1db data object in store.
        """
        NotImplementedError(self._initialize)

    def _get_u1db_data(self):
        """
        Fetch u1db configuration data from backend storage.
        """
        NotImplementedError(self._get_u1db_data)

    def _set_u1db_data(self):
        """
        Save u1db configuration data on backend storage.
        """
        NotImplementedError(self._set_u1db_data)

    def _set_replica_uid(self, replica_uid):
        self._replica_uid = replica_uid
        self._set_u1db_data()

    def _get_replica_uid(self):
        return self._replica_uid

    replica_uid = property(
        _get_replica_uid, _set_replica_uid, doc="Replica UID of the database")


    #-------------------------------------------------------------------------
    # The methods below were cloned from u1db sqlite backend. They should at
    # least exist and raise a NotImplementedError exception in CommonBackend
    # (should we maybe fill a bug in u1db bts?).
    #-------------------------------------------------------------------------

    def _add_conflict(self, doc_id, my_doc_rev, my_content):
        self._conflict_log.append((doc_id, my_doc_rev, my_content))
        self._set_u1db_data()

    def _delete_conflicts(self, doc, conflict_revs):
        deleting = [(doc.doc_id, c_rev) for c_rev in conflict_revs]
        self._conflict_log.delete_conflicts(deleting)
        self._set_u1db_data()
        doc.has_conflicts = self._has_conflicts(doc.doc_id)

    def _prune_conflicts(self, doc, doc_vcr):
        if self._has_conflicts(doc.doc_id):
            autoresolved = False
            c_revs_to_prune = []
            for c_doc in self._conflict_log.get_conflicts(doc.doc_id):
                c_vcr = vectorclock.VectorClockRev(c_doc.rev)
                if doc_vcr.is_newer(c_vcr):
                    c_revs_to_prune.append(c_doc.rev)
                elif doc.same_content_as(c_doc):
                    c_revs_to_prune.append(c_doc.rev)
                    doc_vcr.maximize(c_vcr)
                    autoresolved = True
            if autoresolved:
                doc_vcr.increment(self._replica_uid)
                doc.rev = doc_vcr.as_str()
            self._delete_conflicts(doc, c_revs_to_prune)

    def _force_doc_sync_conflict(self, doc):
        my_doc = self._get_doc(doc.doc_id)
        self._prune_conflicts(doc, vectorclock.VectorClockRev(doc.rev))
        self._add_conflict(doc.doc_id, my_doc.rev, my_doc.get_json())
        doc.has_conflicts = True
        self._put_and_update_indexes(my_doc, doc)


#----------------------------------------------------------------------------
# U1DB's TransactionLog, SyncLog, ConflictLog, and Index
#----------------------------------------------------------------------------

class SimpleList(object):
    def __init__(self):
        self._data = []

    def _set_data(self, data):
        self._data = data

    def _get_data(self):
        return self._data

    data = property(
        _get_data, _set_data, doc="List contents.")

    def append(self, msg):
        self._data.append(msg)

    def reduce(self, func, initializer=None):
        return reduce(func, self._data, initializer)

    def map(self, func):
        return map(func, self._get_data())

    def filter(self, func):
        return filter(func, self._get_data())


class SimpleLog(SimpleList):

    def _set_log(self, log):
        self._data = log

    def _get_log(self):
        return self._data

    log = property(
        _get_log, _set_log, doc="Log contents.")


class TransactionLog(SimpleLog):
    """
    An ordered list of (generation, doc_id, transaction_id) tuples.
    """

    def _set_log(self, log):
        self._data = log

    def _get_data(self, reverse=True):
        return sorted(self._data, reverse=reverse)

    _get_log = _get_data

    log = property(
        _get_log, _set_log, doc="Log contents.")

    def get_generation(self):
        """
        Return the current generation.
        """
        gens = self.map(lambda x: x[0])
        if not gens:
            return 0
        return max(gens)

    def get_generation_info(self):
        """
        Return the current generation and transaction id.
        """
        if not self._get_log():
            return(0, '')
        info = self.map(lambda x: (x[0], x[2]))
        return reduce(lambda x, y: x if (x[0] > y[0]) else y, info)

    def get_trans_id_for_gen(self, gen):
        """
        Get the transaction id corresponding to a particular generation.
        """
        log = self.reduce(lambda x, y: y if y[0] == gen else x)
        if log is None:
            return None
        return log[2]

    def whats_changed(self, old_generation):
        """
        Return a list of documents that have changed since old_generation.
        """
        results = self.filter(lambda x: x[0] > old_generation)
        seen = set()
        changes = []
        newest_trans_id = ''
        for generation, doc_id, trans_id in results:
            if doc_id not in seen:
                changes.append((doc_id, generation, trans_id))
                seen.add(doc_id)
        if changes:
            cur_gen = changes[0][1]  # max generation
            newest_trans_id = changes[0][2]
            changes.reverse()
        else:
            results = self._get_log()
            if not results:
                cur_gen = 0
                newest_trans_id = ''
            else:
                cur_gen, _, newest_trans_id = results[0]

        return cur_gen, newest_trans_id, changes


    def get_transaction_log(self):
        """
        Return only a list of (doc_id, transaction_id)
        """
        return map(lambda x: (x[1], x[2]), sorted(self._get_log(reverse=False)))


class SyncLog(SimpleLog):
    """
    A list of (replica_id, generation, transaction_id) tuples.
    """

    def find_by_replica_uid(self, replica_uid):
        if not self._get_log():
            return ()
        return self.reduce(lambda x, y: y if y[0] == replica_uid else x)

    def get_replica_gen_and_trans_id(self, other_replica_uid):
        """
        Return the last known generation and transaction id for the other db
        replica.
        """
        info = self.find_by_replica_uid(other_replica_uid)
        if not info:
            return (0, '')
        return (info[1], info[2])

    def set_replica_gen_and_trans_id(self, other_replica_uid,
                                      other_generation, other_transaction_id):
        """
        Set the last-known generation and transaction id for the other
        database replica.
        """
        self._set_log(self.filter(lambda x: x[0] != other_replica_uid))
        self.append((other_replica_uid, other_generation,
                     other_transaction_id))

class ConflictLog(SimpleLog):
    """
    A list of (doc_id, my_doc_rev, my_content) tuples.
    """

    def __init__(self, factory):
        super(ConflictLog, self).__init__()
        self._factory = factory
    
    def delete_conflicts(self, conflicts):
        for conflict in conflicts:
            self._set_log(self.filter(lambda x:
                          x[0] != conflict[0] or x[1] != conflict[1]))

    def get_conflicts(self, doc_id):
        conflicts = self.filter(lambda x: x[0] == doc_id)
        if not conflicts:
            return []
        return reversed(map(lambda x: self._factory(doc_id, x[1], x[2]),
                            conflicts))

    def has_conflicts(self, doc_id):
        return bool(self.filter(lambda x: x[0] == doc_id))
<|MERGE_RESOLUTION|>--- conflicted
+++ resolved
@@ -1,12 +1,5 @@
 from u1db.backends import CommonBackend
-<<<<<<< HEAD
-from u1db import errors, Document
-
-from leap.soledad import util as soledadutil
-
-=======
 from u1db import errors, Document, vectorclock
->>>>>>> 9fc48293
 
 class ObjectStore(CommonBackend):
     """
@@ -18,15 +11,10 @@
         # with the database is established in each implementation, so it can
         # ensure that u1db data is configured and up-to-date.
         self.set_document_factory(Document)
-<<<<<<< HEAD
-        self._sync_log = soledadutil.SyncLog()
-        self._transaction_log = soledadutil.TransactionLog()
-=======
         self._sync_log = SyncLog()
         self._transaction_log = TransactionLog()
         self._conflict_log = ConflictLog(self._factory)
         self._replica_uid = replica_uid
->>>>>>> 9fc48293
         self._ensure_u1db_data()
 
     #-------------------------------------------------------------------------
