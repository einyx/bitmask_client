--- conflicted
+++ resolved
@@ -142,19 +142,13 @@
 
 if IS_LINUX:
     # XXX use check_for_permissions to install data
-<<<<<<< HEAD
-    # globally. See #3805
-=======
     # globally. Or make specific install command. See #3805
->>>>>>> 222ce2a1
     data_files = [
         ("share/polkit-1/actions",
          ["pkg/linux/polkit/net.openvpn.gui.leap.policy"]),
         ("etc/leap/",
          ["pkg/linux/resolv-update"]),
     ]
-<<<<<<< HEAD
-=======
 
 DOWNLOAD_BASE = ('https://github.com/leapcode/bitmask_client/'
                  'archive/%s.tar.gz')
@@ -166,7 +160,6 @@
 if len(short_ver) > 0:
     DOWNLOAD_URL = DOWNLOAD_BASE % short_ver[0]
 
->>>>>>> 222ce2a1
 
 setup(
     name="leap.bitmask",
